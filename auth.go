--- conflicted
+++ resolved
@@ -166,8 +166,6 @@
 	}
 	auth.grantType = grantTypeAccessToken
 	return auth, nil
-<<<<<<< HEAD
-=======
 }
 
 func jwtFlow(domain string, username string, consumerKey string, consumerRSAPem string, expirationTime time.Duration) (*authentication, error) {
@@ -205,5 +203,4 @@
 	}
 	auth.grantType = grantTypeJWT
 	return auth, nil
->>>>>>> 1b0a3c3d
 }